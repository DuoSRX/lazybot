(ns sexpbot.plugins.timer
  (:refer-clojure :exclude [extend])
  (:use sexpbot.registry
	clj-time.core)
  (:require [clojure.string :as s]))

(def running-timers (atom {}))

(defn cap-text [s n]
  (str (apply str (take n s)) (if (< 30 (count s)) "..." "")))

(defn compose-timer [[timer-n {:keys [end-time text]}]]
  (let [this-moment (now)
	[ehours eminutes eseconds] [(hour this-moment) (minute this-moment) (sec this-moment)]
	ftime (minus end-time (hours ehours) (minutes eminutes) (secs eseconds))
	end-in ((juxt hour minute sec) ftime) ]
    (str timer-n ": " (cap-text text 20) " ... Ends in: " (apply str (interpose ":" end-in)))))

(defplugin
  (:cmd
   "Prints a list of the currently running timers. Execute in PM if you want a full list."
   #{"timers"} 
   (fn [{:keys [bot nick channel args] :as com-m}]
     (let [timers (map compose-timer @running-timers)]
       (if (> (count timers) 0)
         (if-let [n-to-show (first args)]
           (doseq [timer (take n-to-show timers)] (send-message com-m timer))
           (do
             (doseq [timer (take 3 timers)] 
               (send-message com-m timer))
             (when (> (count timers) 3) (send-message com-m "and more..."))))
         (send-message com-m "No timers are currently running.")))))

  (:cmd
   "Deletes a timer."
   #{"dl-timer"}
   (fn [{:keys [bot channel args] :as com-m}]
     (swap! running-timers dissoc (Integer/parseInt (first args)))
     (send-message com-m "Timer deleted.")))

  (:cmd 
   "Creates a timer. You specify the time you want it to run in a 0:0:0 format, and a message
   to print once the timer has run. Once the timer completes, the message will be printed."
   #{"timer"} 
   (fn [{:keys [bot channel args nick] :as com-m}]
     (let [ctime (now)
           args (-> args (->> (s/join " ")) (s/split #"[: ]+"))
           [time message] (split-at 3 args)
           [hour minute sec] (map #(Integer/parseInt %) time)
           newt (plus ctime (hours hour) (minutes minute) (secs sec))
           fint (in-secs (interval ctime newt))
           text (->> (or (seq message)
                         [(str nick ": ping")])
                     (s/join " "))
           n-timers (-> @running-timers keys (or [0]) (->> (apply max)) inc)]
       (future
<<<<<<< HEAD
         (swap! running-timers assoc n-timers
                {:end-time newt 
                 :text text})
         (Thread/sleep (* fint 1000))
         (when (@running-timers n-timers)
           (apply send-message com-m
                  (if (= (first message) "/me") 
                    [(apply str (interpose " " (rest message))) :action? true]
                    [text])))
         (swap! running-timers dissoc n-timers))))))
=======
        (swap! running-timers assoc n-timers
               {:end-time newt 
                :text text})
        (Thread/sleep (* fint 1000))
        (when (@running-timers n-timers)
          (if (= (first message) "/me")
            (send-message com-m (s/join " " (rest message)) :action? true)
            (send-message com-m text)))
        (swap! running-timers dissoc n-timers))
       (send-message com-m "Timer added.")))))
>>>>>>> 82e42107
<|MERGE_RESOLUTION|>--- conflicted
+++ resolved
@@ -54,26 +54,9 @@
                      (s/join " "))
            n-timers (-> @running-timers keys (or [0]) (->> (apply max)) inc)]
        (future
-<<<<<<< HEAD
-         (swap! running-timers assoc n-timers
-                {:end-time newt 
-                 :text text})
-         (Thread/sleep (* fint 1000))
-         (when (@running-timers n-timers)
            (apply send-message com-m
                   (if (= (first message) "/me") 
-                    [(apply str (interpose " " (rest message))) :action? true]
+                    [(s/join " " (rest message)) :action? true]
                     [text])))
-         (swap! running-timers dissoc n-timers))))))
-=======
-        (swap! running-timers assoc n-timers
-               {:end-time newt 
-                :text text})
-        (Thread/sleep (* fint 1000))
-        (when (@running-timers n-timers)
-          (if (= (first message) "/me")
-            (send-message com-m (s/join " " (rest message)) :action? true)
-            (send-message com-m text)))
-        (swap! running-timers dissoc n-timers))
-       (send-message com-m "Timer added.")))))
->>>>>>> 82e42107
+       (swap! running-timers dissoc n-timers)
+       (send-message com-m "Timer added.")))))