--- conflicted
+++ resolved
@@ -19,37 +19,21 @@
     
 (defn sed [string expr options]
   (let [results (rest (re-find #"s/([^/]+)/([^/]*)/" expr))]
-    (.replaceAll string (str (if (:case-inse options)"(?i)" "") (first results)) (last results))))
+    (.replaceAll string (str (if (:case-inse options) "(?i)" "") (first results)) (last results))))
 
-<<<<<<< HEAD
-(defmethod respond :sed [{:keys [irc channel args]}]
-  (let [conj-args (apply str (interpose " " (rest args)))
-	last-in (when-let [last-in* (:last-in @irc)] 
-		  (last-in* (first args)))]
-    (when (seq last-in)
-      (ircb/send-message irc channel "No one said anything yet!"))
-    (when (re-matches #"s/[^/]+/[^/]*/" conj-args)
-      (ircb/send-message irc channel (sed last-in conj-args))
-      (when (= (first last-in) prepend)
-	(respond (rest (sed last-in conj-args)))))
-    (when (not (re-matches #"s/[^/]+/[^/]*/" conj-args))
-      (ircb/send-message irc channel "Format: sed channel s/regex/replacement/"))))
-=======
 (defmethod respond :sed [{:keys [irc channel args] :as irc-map}]
-  (let [conj-args  (apply str (interpose " " args))
-	last-in (:last-in @irc)
+  (let [[farg & margs] args
+	conj-args  (apply str (interpose " " margs))
+	last-in ((:last-in @irc) (if (= \# (first farg)) farg))
 	opts (parse-opts (if (re-find #"([a-zA-Z]+)[\s]+s/([^/]+)/([^/]*)/" conj-args)
 			   (rest (re-matches #"([a-zA-Z]+)[\s]+s/[^/]+/[^/]*/" conj-args))
 			   " "))]
-    (when (= last-in "")
-      (ircb/send-message irc channel "No one said anything yet!"))
-    (when (re-matches #"([a-zA-Z]*)[\s]+s/[^/]+/[^/]*/" conj-args)
-      (ircb/send-message irc channel (sed last-in conj-args opts))
-      (when (and (= (first last-in) prepend)
-		 (not (:no-exec opts)))
-	(core/handle-message (assoc irc-map :message (sed last-in conj-args opts)))))
-    (when (not (re-matches #"([a-zA-Z]*)[\s]+s/[^/]+/[^/]*/"  conj-args))
-      (ircb/send-message irc channel "Format: sed [options] s/regex/replacement/ Options are: Case Insensitive: i Don't Execute: x"))))
->>>>>>> b9065556
+    (cond (empty? last-in) (ircb/send-message irc channel "No one said anything there yet!")
+	  (re-matches #"([a-zA-Z]*)[\s]+s/[^/]+/[^/]*/" conj-args) 
+	  (do (ircb/send-message irc channel (sed last-in conj-args opts))
+	      (when (and (= (first last-in) prepend)
+			 (not (:no-exec opts)))
+		(core/handle-message (assoc irc-map :message (sed last-in conj-args opts)))))
+	  :else (ircb/send-message irc channel "Format: sed channel [options] s/regex/replacement/ Options are: Case Insensitive: i Don't Execute: x"))))
 
 (defplugin {"sed" :sed})