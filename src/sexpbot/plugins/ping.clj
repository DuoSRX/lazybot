--- conflicted
+++ resolved
@@ -15,20 +15,9 @@
        (when-let [ping (@pings nick)]
          (swap! pings dissoc nick)
          (send-message irc bot (:from ping)
-<<<<<<< HEAD
-                       (str nick " is available, and took "
-                            (- (System/currentTimeMillis)
-                               (:time ping))
-                            "ms")))
-       (when-let [[_ to] (re-find #"^([^ ]+).{2}ping!?$" message)]
-         (insert! :ping {:from nick
-                         :to to
-                         :time (System/currentTimeMillis)})))))
-=======
                        (str nick " is available, "
                             (in-secs (interval (parse basic (:time ping)) (now)))
                             " seconds since your ping.")
                        :notice? true))
-       (when-let [[_ to] (re-find #"^(\w+).{1,2}ping!?$" message)]
-         (swap! pings assoc to {:from nick :to to :time (unparse basic (now))})))))
->>>>>>> 17777862
+       (when-let [[_ to] (re-find #"^([^ ]+).{2}ping!?$" message)]
+         (swap! pings assoc to {:from nick :to to :time (unparse basic (now))})))))